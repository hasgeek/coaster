--- conflicted
+++ resolved
@@ -55,10 +55,6 @@
     'Redirect',
     'requestargs',
     'requestvalues',
-<<<<<<< HEAD
-=======
-    'requestquery',
->>>>>>> b706aea3
     'requestform',
     'requestbody',
     'load_model',
@@ -277,13 +273,6 @@
         return wrapper
 
     return decorator
-
-
-def requestvalues(
-    *args: Union[str, tuple[str, Callable[[str], Any]]],
-) -> Callable[[Callable[_VP, _VR_co]], Callable[_VP, _VR_co]]:
-    """Like :func:`requestargs`, but loads from request.values (query or form)."""
-    return requestargs(*args, source='values')
 
 
 def requestvalues(
@@ -571,13 +560,7 @@
 
 def render_with(
     template: Union[
-<<<<<<< HEAD
         Mapping[str, Union[str, Callable[[ReturnRenderWithData], Any]]], str, None
-=======
-        Mapping[str, Union[str, Callable[[ReturnRenderWithData], ResponseReturnValue]]],
-        str,
-        None,
->>>>>>> b706aea3
     ] = None,
     json: bool = False,
 ) -> RenderWithProtocol:
