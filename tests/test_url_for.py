--- conflicted
+++ resolved
@@ -119,10 +119,27 @@
         assert doc2.url_for() == '/1/document2'
         assert doc2.url_for('view') == '/1/document2'
         # Test _external flag
-<<<<<<< HEAD
         assert doc2.url_for('edit') == 'http://localhost/1/document2/edit'
         assert doc2.url_for('edit', _external=False) == '/1/document2/edit'
         assert doc2.url_for('edit', _external=True) == 'http://localhost/1/document2/edit'
+
+    def test_absolute_url(self):
+        """
+        The .absolute_url property is the same as .url_for(_external=True)
+        """
+        # Make two documents
+        doc1 = NamedDocument(name=u'document1', title=u"Document 1")
+        self.session.add(doc1)
+        c1 = Container()  # Gets an autoincrementing id starting from 1
+        self.session.add(c1)
+        doc2 = ScopedNamedDocument(container=c1, name=u'document2', title=u"Document 2")
+        self.session.add(doc2)
+        self.session.commit()
+
+        assert doc1.absolute_url == doc1.url_for(_external=True)
+        assert doc1.absolute_url != doc1.url_for(_external=False)
+        assert doc2.absolute_url == doc2.url_for(_external=True)
+        assert doc2.absolute_url != doc2.url_for(_external=False)
 
     def test_per_app(self):
         """Allow app-specific URLs for the same action name"""
@@ -163,27 +180,4 @@
 
         # This action is not available in this app
         with self.assertRaises(BuildError):
-            doc1.url_for('app_only')
-=======
-        self.assertEqual(doc2.url_for('edit'), 'http://localhost/1/document2/edit')
-        self.assertEqual(doc2.url_for('edit', _external=False), '/1/document2/edit')
-        self.assertEqual(doc2.url_for('edit', _external=True), 'http://localhost/1/document2/edit')
-
-    def test_url(self):
-        """
-        The .url property is the same as .url_for(_external=True)
-        """
-        # Make two documents
-        doc1 = NamedDocument(name=u'document1', title=u"Document 1")
-        self.session.add(doc1)
-        c1 = Container()  # Gets an autoincrementing id starting from 1
-        self.session.add(c1)
-        doc2 = ScopedNamedDocument(container=c1, name=u'document2', title=u"Document 2")
-        self.session.add(doc2)
-        self.session.commit()
-
-        assert doc1.absolute_url == doc1.url_for(_external=True)
-        assert doc1.absolute_url != doc1.url_for(_external=False)
-        assert doc2.absolute_url == doc2.url_for(_external=True)
-        assert doc2.absolute_url != doc2.url_for(_external=False)
->>>>>>> bf25849a
+            doc1.url_for('app_only')