# -*- coding: utf-8 -*-

import unittest

import uuid
from time import sleep
from datetime import datetime, timedelta
from flask import Flask
from sqlalchemy import Column, Integer, Unicode, UniqueConstraint, ForeignKey, func
from sqlalchemy.orm import relationship, synonym
from sqlalchemy.exc import IntegrityError
from sqlalchemy.orm.exc import MultipleResultsFound
from coaster.sqlalchemy import (BaseMixin, BaseNameMixin, BaseScopedNameMixin,
    BaseIdNameMixin, BaseScopedIdMixin, BaseScopedIdNameMixin, JsonDict, failsafe_add)
from coaster.db import db


app1 = Flask(__name__)
app1.config['SQLALCHEMY_DATABASE_URI'] = 'sqlite://'
app1.config['SQLALCHEMY_TRACK_MODIFICATIONS'] = False
app2 = Flask(__name__)
app2.config['SQLALCHEMY_DATABASE_URI'] = 'postgresql:///coaster_test'
app2.config['SQLALCHEMY_TRACK_MODIFICATIONS'] = False
db.init_app(app1)
db.init_app(app2)


# --- Models ------------------------------------------------------------------
class BaseContainer(db.Model):
    __tablename__ = 'base_container'
    id = Column(Integer, primary_key=True)
    name = Column(Unicode(80), nullable=True)


class Container(BaseMixin, db.Model):
    __tablename__ = 'container'
    name = Column(Unicode(80), nullable=True)
    title = Column(Unicode(80), nullable=True)

    content = Column(Unicode(250))


class UnnamedDocument(BaseMixin, db.Model):
    __tablename__ = 'unnamed_document'
    container_id = Column(Integer, ForeignKey('container.id'))
    container = relationship(Container)

    content = Column(Unicode(250))


class NamedDocument(BaseNameMixin, db.Model):
    __tablename__ = 'named_document'
    reserved_names = [u'new']
    container_id = Column(Integer, ForeignKey('container.id'))
    container = relationship(Container)

    content = Column(Unicode(250))


class NamedDocumentBlank(BaseNameMixin, db.Model):
    __tablename__ = 'named_document_blank'
    __name_blank_allowed__ = True
    reserved_names = [u'new']
    container_id = Column(Integer, ForeignKey('container.id'))
    container = relationship(Container)

    content = Column(Unicode(250))


class ScopedNamedDocument(BaseScopedNameMixin, db.Model):
    __tablename__ = 'scoped_named_document'
    reserved_names = [u'new']
    container_id = Column(Integer, ForeignKey('container.id'))
    container = relationship(Container)
    parent = synonym('container')

    content = Column(Unicode(250))
    __table_args__ = (UniqueConstraint('container_id', 'name'),)


class IdNamedDocument(BaseIdNameMixin, db.Model):
    __tablename__ = 'id_named_document'
    container_id = Column(Integer, ForeignKey('container.id'))
    container = relationship(Container)

    content = Column(Unicode(250))


class ScopedIdDocument(BaseScopedIdMixin, db.Model):
    __tablename__ = 'scoped_id_document'
    container_id = Column(Integer, ForeignKey('container.id'))
    container = relationship(Container)
    parent = synonym('container')

    content = Column(Unicode(250))
    __table_args__ = (UniqueConstraint('container_id', 'url_id'),)


class ScopedIdNamedDocument(BaseScopedIdNameMixin, db.Model):
    __tablename__ = 'scoped_id_named_document'
    container_id = Column(Integer, ForeignKey('container.id'))
    container = relationship(Container)
    parent = synonym('container')

    content = Column(Unicode(250))
    __table_args__ = (UniqueConstraint('container_id', 'url_id'),)


class User(BaseMixin, db.Model):
    __tablename__ = 'user'
    username = Column(Unicode(80), nullable=False)


class MyData(db.Model):
    __tablename__ = 'my_data'
    id = Column(Integer, primary_key=True)
    data = Column(JsonDict)


class NonUuuidKey(BaseMixin, db.Model):
    __tablename__ = 'non_uuid_key'
    __uuid_primary_key__ = False


class UuidKey(BaseMixin, db.Model):
    __tablename__ = 'uuid_key'
    __uuid_primary_key__ = True


class UuidForeignKey1(BaseMixin, db.Model):
    __tablename__ = 'uuid_foreign_key1'
    __uuid_primary_key__ = False
    uuidkey_id = Column(None, ForeignKey('uuid_key.id'))
    uuidkey = relationship(UuidKey)


class UuidForeignKey2(BaseMixin, db.Model):
    __tablename__ = 'uuid_foreign_key2'
    __uuid_primary_key__ = True
    uuidkey_id = Column(None, ForeignKey('uuid_key.id'))
    uuidkey = relationship(UuidKey)


class UuidIdName(BaseIdNameMixin, db.Model):
    __tablename__ = 'uuid_id_name'
    __uuid_primary_key__ = True


# -- Tests --------------------------------------------------------------------

class TestCoasterModels(unittest.TestCase):
    app = app1

    def setUp(self):
        self.ctx = self.app.test_request_context()
        self.ctx.push()
        db.create_all()
        self.session = db.session

    def tearDown(self):
        self.session.rollback()
        db.drop_all()
        self.ctx.pop()

    def make_container(self):
        c = Container()
        self.session.add(c)
        return c

    def test_container(self):
        c = self.make_container()
        self.assertEqual(c.id, None)
        self.session.commit()
        self.assertEqual(c.id, 1)

    def test_timestamp(self):
        now1 = self.session.query(func.utcnow()).first()[0]
        # Start a new transaction so that NOW() returns a new value
        self.session.commit()
        # The db may not store microsecond precision, so sleep at least 1 second
        # to ensure adequate gap between operations
        sleep(1)
        c = self.make_container()
        self.session.commit()
        u = c.updated_at
        sleep(1)
        now2 = self.session.query(func.utcnow()).first()[0]
        self.session.commit()
        self.assertNotEqual(now1, c.created_at)
        self.assertTrue(now1 < c.created_at)
        self.assertTrue(now2 > c.created_at)
        sleep(1)
        c.content = u"updated"
        self.session.commit()
        self.assertNotEqual(c.updated_at, u)
        self.assertTrue(c.updated_at > now2)
        self.assertTrue(c.updated_at > c.created_at)
        self.assertTrue(c.updated_at > u)

    def test_unnamed(self):
        c = self.make_container()
        d = UnnamedDocument(content=u"hello", container=c)
        self.session.add(d)
        self.session.commit()
        self.assertEqual(c.id, 1)
        self.assertEqual(d.id, 1)

    def test_named(self):
        """Named documents have globally unique names."""
        c1 = self.make_container()
        # XXX: We don't know why, but this raises a non-Unicode string warning
        d1 = NamedDocument(title=u"Hello", content=u"World", container=c1)
        self.session.add(d1)
        self.session.commit()
        self.assertEqual(d1.name, u'hello')
        self.assertEqual(NamedDocument.get(u'hello'), d1)

        c2 = self.make_container()
        d2 = NamedDocument(title=u"Hello", content=u"Again", container=c2)
        self.session.add(d2)
        self.session.commit()
        self.assertEqual(d2.name, u'hello2')

        # test insert in BaseNameMixin's upsert
        d3 = NamedDocument.upsert(u'hello3', title=u'hello3', content=u'hello3')
        self.session.commit()
        d3_persisted = NamedDocument.get(u'hello3')
        self.assertEqual(d3_persisted, d3)
        self.assertEqual(d3_persisted.content, u'hello3')

        # test update in BaseNameMixin's upsert
        d4 = NamedDocument.upsert(u'hello3', title=u'hello4', content=u'hello4')
        d4.make_name()
        self.session.commit()
        d4_persisted = NamedDocument.get(u'hello4')
        self.assertEqual(d4_persisted, d4)
        self.assertEqual(d4_persisted.content, u'hello4')

        with self.assertRaises(TypeError) as insert_error:
            NamedDocument.upsert(u'invalid1', title=u'Invalid1', non_existent_field=u"I don't belong here.")
        self.assertEqual(TypeError, insert_error.expected)

        with self.assertRaises(TypeError) as update_error:
            NamedDocument.upsert(u'valid1', title=u'Valid1')
            self.session.commit()
            NamedDocument.upsert(u'valid1', title=u'Invalid1', non_existent_field=u"I don't belong here.")
            self.session.commit()
        self.assertEqual(TypeError, update_error.expected)

    # TODO: Versions of this test are required for BaseNameMixin,
    # BaseScopedNameMixin, BaseIdNameMixin and BaseScopedIdNameMixin
    # since they replicate code without sharing it. Only BaseNameMixin
    # is tested here.
    def test_named_blank_disallowed(self):
        c1 = self.make_container()
        d1 = NamedDocument(title=u"Index", name=u"", container=c1)
        d1.name = u""  # BaseNameMixin will always try to set a name. Explicitly blank it.
        self.session.add(d1)
        self.assertRaises(IntegrityError, self.session.commit)

    def test_named_blank_allowed(self):
        c1 = self.make_container()
        d1 = NamedDocumentBlank(title=u"Index", name=u"", container=c1)
        d1.name = u""  # BaseNameMixin will always try to set a name. Explicitly blank it.
        self.session.add(d1)
        self.assertEqual(d1.name, u"")

    def test_scoped_named(self):
        """Scoped named documents have names unique to their containers."""
        c1 = self.make_container()
        d1 = ScopedNamedDocument(title=u"Hello", content=u"World", container=c1)
        u = User(username=u'foo')
        self.session.add(d1)
        self.session.commit()
        self.assertEqual(ScopedNamedDocument.get(c1, u'hello'), d1)
        self.assertEqual(d1.name, u'hello')
        self.assertEqual(d1.permissions(user=u), set([]))
        self.assertEqual(d1.permissions(user=u, inherited=set(['view'])), set(['view']))

        d2 = ScopedNamedDocument(title=u"Hello", content=u"Again", container=c1)
        self.session.add(d2)
        self.session.commit()
        self.assertEqual(d2.name, u'hello2')

        c2 = self.make_container()
        d3 = ScopedNamedDocument(title=u"Hello", content=u"Once More", container=c2)
        self.session.add(d3)
        self.session.commit()
        self.assertEqual(d3.name, u'hello')

        c3 = BaseContainer()
        self.session.add(c3)
        d4 = ScopedNamedDocument(title=u"Hello", container=c3)
        self.session.commit()
        self.assertEqual(d4.permissions(user=u), set([]))

        # test insert in BaseScopedNameMixin's upsert
        d4 = ScopedNamedDocument.upsert(c1, u'hello4', title=u'Hello 4', content=u'scoped named doc')
        self.session.commit()
        d4_persisted = ScopedNamedDocument.get(c1, u'hello4')
        self.assertEqual(d4_persisted, d4)
        self.assertEqual(d4_persisted.content, u'scoped named doc')

        # test update in BaseScopedNameMixin's upsert
        d5 = ScopedNamedDocument.upsert(c1, u'hello4', container=c2, title=u'Hello5', content=u'scoped named doc')
        d5.make_name()
        self.session.commit()
        d5_persisted = ScopedNamedDocument.get(c2, u'hello5')
        self.assertEqual(d5_persisted, d5)
        self.assertEqual(d5_persisted.content, u'scoped named doc')

        with self.assertRaises(TypeError) as insert_error:
            ScopedNamedDocument.upsert(c1, u'invalid1', title=u'Invalid1', non_existent_field=u"I don't belong here.")
        self.assertEqual(TypeError, insert_error.expected)

        ScopedNamedDocument.upsert(c1, u'valid1', title=u'Valid1')
        self.session.commit()
        with self.assertRaises(TypeError) as update_error:
            ScopedNamedDocument.upsert(c1, u'valid1', title=u'Invalid1', non_existent_field=u"I don't belong here.")
            self.session.commit()
        self.assertEqual(TypeError, update_error.expected)

    def test_scoped_named_short_title(self):
        """Test the short_title method of BaseScopedNameMixin."""
        c1 = self.make_container()
        d1 = ScopedNamedDocument(title=u"Hello", content=u"World", container=c1)
        self.assertEqual(d1.short_title(), u"Hello")

        c1.title = u"Container"
        d1.title = u"Container Contained"
        self.assertEqual(d1.short_title(), u"Contained")

    def test_id_named(self):
        """Documents with a global id in the URL"""
        c1 = self.make_container()
        d1 = IdNamedDocument(title=u"Hello", content=u"World", container=c1)
        self.session.add(d1)
        self.session.commit()
        self.assertEqual(d1.url_name, u'1-hello')

        d2 = IdNamedDocument(title=u"Hello", content=u"Again", container=c1)
        self.session.add(d2)
        self.session.commit()
        self.assertEqual(d2.url_name, u'2-hello')

        c2 = self.make_container()
        d3 = IdNamedDocument(title=u"Hello", content=u"Once More", container=c2)
        self.session.add(d3)
        self.session.commit()
        self.assertEqual(d3.url_name, u'3-hello')

    def test_scoped_id(self):
        """Documents with a container-specific id in the URL"""
        c1 = self.make_container()
        d1 = ScopedIdDocument(content=u"Hello", container=c1)
        u = User(username="foo")
        self.session.add(d1)
        self.session.commit()
        self.assertEqual(ScopedIdDocument.get(c1, d1.url_id), d1)
        self.assertEqual(d1.permissions(user=u, inherited=set(['view'])), set(['view']))
        self.assertEqual(d1.permissions(user=u), set([]))

        d2 = ScopedIdDocument(content=u"New document", container=c1)
        self.session.add(d2)
        self.session.commit()
        self.assertEqual(d1.url_id, 1)
        self.assertEqual(d2.url_id, 2)

        c2 = self.make_container()
        d3 = ScopedIdDocument(content=u"Once More", container=c2)
        self.session.add(d3)
        self.session.commit()
        self.assertEqual(d3.url_id, 1)

        d4 = ScopedIdDocument(content=u"Third", container=c1)
        self.session.add(d4)
        self.session.commit()
        self.assertEqual(d4.url_id, 3)

    def test_scoped_id_named(self):
        """Documents with a container-specific id and name in the URL"""
        c1 = self.make_container()
        d1 = ScopedIdNamedDocument(title=u"Hello", content=u"World", container=c1)
        self.session.add(d1)
        self.session.commit()
        self.assertEqual(d1.url_name, u'1-hello')
        self.assertEqual(ScopedIdNamedDocument.get(c1, d1.url_id), d1)

        d2 = ScopedIdNamedDocument(title=u"Hello again", content=u"New name", container=c1)
        self.session.add(d2)
        self.session.commit()
        self.assertEqual(d2.url_name, u'2-hello-again')

        c2 = self.make_container()
        d3 = ScopedIdNamedDocument(title=u"Hello", content=u"Once More", container=c2)
        self.session.add(d3)
        self.session.commit()
        self.assertEqual(d3.url_name, u'1-hello')

        d4 = ScopedIdNamedDocument(title=u"Hello", content=u"Third", container=c1)
        self.session.add(d4)
        self.session.commit()
        self.assertEqual(d4.url_name, u'3-hello')

    def test_scoped_id_without_parent(self):
        d1 = ScopedIdDocument(content=u"Hello")
        self.session.add(d1)
        self.assertRaises(IntegrityError, self.session.commit)
        self.session.rollback()
        d2 = ScopedIdDocument(content=u"Hello again")
        self.session.add(d2)
        self.assertRaises(IntegrityError, self.session.commit)

    def test_scoped_named_without_parent(self):
        d1 = ScopedNamedDocument(title=u"Hello", content=u"World")
        self.session.add(d1)
        self.assertRaises(IntegrityError, self.session.commit)
        self.session.rollback()
        d2 = ScopedIdNamedDocument(title=u"Hello", content=u"World")
        self.session.add(d2)
        self.assertRaises(IntegrityError, self.session.commit)

    def test_reserved_name(self):
        c = self.make_container()
        d1 = NamedDocument(container=c, title=u"New")
        # 'new' is reserved in the class definition. Also reserve new2 here and
        # confirm we get new3 for the name
        d1.make_name(reserved=[u'new2'])
        self.assertEqual(d1.name, u'new3')
        d2 = ScopedNamedDocument(container=c, title=u"New")
        # 'new' is reserved in the class definition. Also reserve new2 here and
        # confirm we get new3 for the name
        d2.make_name(reserved=[u'new2'])
        self.assertEqual(d2.name, u'new3')

        # Now test again after adding to session. Results should be identical
        self.session.add(d1)
        self.session.add(d2)
        self.session.commit()

        d1.make_name(reserved=[u'new2'])
        self.assertEqual(d1.name, u'new3')
        d2.make_name(reserved=[u'new2'])
        self.assertEqual(d2.name, u'new3')

    def test_has_timestamps(self):
        # Confirm that a model with multiple base classes between it and
        # TimestampMixin still has created_at and updated_at
        c = self.make_container()
        d = ScopedIdNamedDocument(title=u"Hello", content=u"World", container=c)
        self.session.add(d)
        self.session.commit()
        sleep(1)
        self.assertTrue(d.created_at is not None)
        self.assertTrue(d.updated_at is not None)
        updated_at = d.updated_at
        self.assertTrue(d.updated_at - d.created_at < timedelta(seconds=1))
        self.assertTrue(isinstance(d.created_at, datetime))
        self.assertTrue(isinstance(d.updated_at, datetime))
        d.title = u"Updated hello"
        self.session.commit()
        self.assertTrue(d.updated_at > updated_at)

    def test_url_for(self):
        d = UnnamedDocument(content=u"hello")
        self.assertEqual(d.url_for(), None)

    def test_jsondict(self):
        m1 = MyData(data={u'value': u'foo'})
        self.session.add(m1)
        self.session.commit()
        # Test for __setitem__
        m1.data[u'value'] = u'bar'
        self.assertEqual(m1.data[u'value'], u'bar')
        del m1.data[u'value']
        self.assertEqual(m1.data, {})
        self.assertRaises(ValueError, MyData, data=u'NonDict')

    def test_query(self):
        c1 = Container(name=u'c1')
        self.session.add(c1)
        c2 = Container(name=u'c2')
        self.session.add(c2)
        self.session.commit()

        self.assertEqual(Container.query.filter_by(name=u'c1').one_or_none(), c1)
        self.assertEqual(Container.query.filter_by(name=u'c3').one_or_none(), None)
        self.assertRaises(MultipleResultsFound, Container.query.one_or_none)

    def test_failsafe_add(self):
        """
        failsafe_add gracefully handles IntegrityError from dupe entries
        """
        d1 = NamedDocument(name=u'add_and_commit_test', title=u"Test")
        d1a = failsafe_add(self.session, d1, name=u'add_and_commit_test')
        self.assertTrue(d1a is d1)  # We got back what we created, so the commit succeeded

        d2 = NamedDocument(name=u'add_and_commit_test', title=u"Test")
        d2a = failsafe_add(self.session, d2, name=u'add_and_commit_test')
        self.assertFalse(d2a is d2)  # This time we got back d1 instead of d2
        self.assertTrue(d2a is d1)

    def test_failsafe_add_existing(self):
        """
        failsafe_add doesn't fail if the item is already in the session
        """
        d1 = NamedDocument(name=u'add_and_commit_test', title=u"Test")
        d1a = failsafe_add(self.session, d1, name=u'add_and_commit_test')
        self.assertTrue(d1a is d1)  # We got back what we created, so the commit succeeded

        d2 = NamedDocument(name=u'add_and_commit_test', title=u"Test")
        self.session.add(d2)  # Add to session before going to failsafe_add
        d2a = failsafe_add(self.session, d2, name=u'add_and_commit_test')
        self.assertFalse(d2a is d2)  # This time we got back d1 instead of d2
        self.assertTrue(d2a is d1)

    def test_failsafe_add_fail(self):
        """
        failsafe_add passes through errors occuring from bad data
        """
        d1 = NamedDocument(name=u'missing_title')
        self.assertRaises(IntegrityError, failsafe_add, self.session, d1, name=u'missing_title')

    def test_failsafe_add_silent_fail(self):
        """
        failsafe_add does not raise IntegrityError with bad data
        when no filters are provided
        """
        d1 = NamedDocument(name=u'missing_title')
        self.assertIsNone(failsafe_add(self.session, d1))

    def test_uuid_key(self):
        """
        Models with a UUID primary key work as expected
        """
        u1 = UuidKey()
        u2 = UuidKey()
        self.session.add(u1)
        self.session.add(u2)
        self.session.commit()
        self.assertTrue(isinstance(u1.id, uuid.UUID))
        self.assertTrue(isinstance(u2.id, uuid.UUID))
        self.assertNotEqual(u1.id, u2.id)

        fk1 = UuidForeignKey1(uuidkey=u1)
        fk2 = UuidForeignKey2(uuidkey=u2)
        db.session.add(fk1)
        db.session.add(fk2)
        db.session.commit()

        self.assertIs(fk1.uuidkey, u1)
        self.assertIs(fk2.uuidkey, u2)
        self.assertTrue(isinstance(fk1.uuidkey_id, uuid.UUID))
        self.assertTrue(isinstance(fk2.uuidkey_id, uuid.UUID))
        self.assertEqual(fk1.uuidkey_id, u1.id)
        self.assertEqual(fk2.uuidkey_id, u2.id)

<<<<<<< HEAD
    def test_uuid_default(self):
        """
        Models with a UUID primary key have a default value before adding to session
        """
        uuid_no = NonUuuidKey()
        uuid_yes = UuidKey()
        # Non-UUID primary keys are not automatically generated
        u1 = uuid_no.id
        self.assertIsNone(u1)
        # However, UUID keys are generated even before adding to session
        u2 = uuid_yes.id
        self.assertIsInstance(u2, uuid.UUID)
        # Once generated, the key remains stable
        u3 = uuid_yes.id
        self.assertEqual(u2, u3)
=======
    def test_uuid_url_name(self):
        """
        BaseIdNameMixin models with UUID primary keys should generate
        properly formatted url_id and url_name, without dashes
        """
        u = UuidIdName(id=uuid.UUID('74d58857-4a76-11e7-8c27-c38403d0935c'), name=u'test')
        self.assertEqual(u.url_id, u'74d588574a7611e78c27c38403d0935c')
        self.assertEqual(u.url_name, u'74d588574a7611e78c27c38403d0935c-test')
>>>>>>> e35724ea


class TestCoasterModels2(TestCoasterModels):
    app = app2<|MERGE_RESOLUTION|>--- conflicted
+++ resolved
@@ -555,7 +555,15 @@
         self.assertEqual(fk1.uuidkey_id, u1.id)
         self.assertEqual(fk2.uuidkey_id, u2.id)
 
-<<<<<<< HEAD
+    def test_uuid_url_name(self):
+        """
+        BaseIdNameMixin models with UUID primary keys should generate
+        properly formatted url_id and url_name, without dashes
+        """
+        u = UuidIdName(id=uuid.UUID('74d58857-4a76-11e7-8c27-c38403d0935c'), name=u'test')
+        self.assertEqual(u.url_id, u'74d588574a7611e78c27c38403d0935c')
+        self.assertEqual(u.url_name, u'74d588574a7611e78c27c38403d0935c-test')
+
     def test_uuid_default(self):
         """
         Models with a UUID primary key have a default value before adding to session
@@ -571,16 +579,6 @@
         # Once generated, the key remains stable
         u3 = uuid_yes.id
         self.assertEqual(u2, u3)
-=======
-    def test_uuid_url_name(self):
-        """
-        BaseIdNameMixin models with UUID primary keys should generate
-        properly formatted url_id and url_name, without dashes
-        """
-        u = UuidIdName(id=uuid.UUID('74d58857-4a76-11e7-8c27-c38403d0935c'), name=u'test')
-        self.assertEqual(u.url_id, u'74d588574a7611e78c27c38403d0935c')
-        self.assertEqual(u.url_name, u'74d588574a7611e78c27c38403d0935c-test')
->>>>>>> e35724ea
 
 
 class TestCoasterModels2(TestCoasterModels):
