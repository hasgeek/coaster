from __future__ import absolute_import
from __future__ import print_function
# -*- coding: utf-8 -*-

from sys import stdout

import flask
from alembic.config import Config
from alembic.script import ScriptDirectory
from alembic.util import CommandError
<<<<<<< HEAD
from flask.ext.script import Manager, prompt_bool, Shell
from flask.ext.script.commands import Clean, ShowUrls
from flask.ext.alembic import ManageMigrations
import six
=======
from flask_script import Manager, prompt_bool, Shell
from flask_script.commands import Clean, ShowUrls
from flask_migrate import MigrateCommand
>>>>>>> cba6a554


manager = Manager()


def alembic_table_metadata():
    db = manager.db
    metadata = db.MetaData(bind=db.engine)
    alembic_version = db.Table('alembic_version', metadata,
        db.Column('version_num', db.Unicode(32), nullable=False))
    return metadata, alembic_version


def set_alembic_revision(path=None):
    """Create/Update alembic table to latest revision number"""
    config = Config()
    try:
        config.set_main_option("script_location", path or "migrations")
        script = ScriptDirectory.from_config(config)
        head = script.get_current_head()
        # create alembic table
        metadata, alembic_version = alembic_table_metadata()
        metadata.create_all()
        item = manager.db.session.query(alembic_version).first()
        if item and item.version_num != head:
            item.version_num = head
        else:
            item = alembic_version.insert().values(version_num=head)
            item.compile()
            conn = manager.db.engine.connect()
            conn.execute(item)
        manager.db.session.commit()
        stdout.write("alembic head is set to %s \n" % head)
    except CommandError as e:
        stdout.write(e.message)


@manager.command
def dropdb():
    "Drop database tables"
    manager.db.engine.echo = True
    if prompt_bool("Are you sure you want to lose all your data"):
        manager.db.drop_all()
        metadata, alembic_version = alembic_table_metadata()
        alembic_version.drop()
        manager.db.session.commit()


@manager.command
def createdb():
    "Create database tables from sqlalchemy models"
    manager.db.engine.echo = True
    manager.db.create_all()
    set_alembic_revision()


@manager.command
def sync_resources():
    """Sync the client's resources with the Lastuser server"""
<<<<<<< HEAD
    manager.init_for(env)
    print("Syncing resources with Lastuser...")
=======
    print "Syncing resources with Lastuser..."
>>>>>>> cba6a554
    resources = manager.app.lastuser.sync_resources()['results']

    for rname, resource in six.iteritems(resources):
        if resource['status'] == 'error':
            print("Error for %s: %s" % (rname, resource['error']))
        else:
            print("Resource %s %s..." % (rname, resource['status']))
            for aname, action in six.iteritems(resource['actions']):
                if action['status'] == 'error':
                    print("\tError for %s/%s: %s" % (rname, aname, action['error']))
                else:
                    print("\tAction %s/%s %s..." % (rname, aname, resource['status']))
    print("Resources synced...")


def shell_context():
    context = dict(app=manager.app, db=manager.db, flask=flask)
    context.update(manager.context)
    return context


def init_manager(app, db, **kwargs):
    """
    Initialise Manager

    :param app: Flask app object
    :parm db: db instance
    :param kwargs: Additional keyword arguments to be made available as shell context
    """
    manager.app = app
    manager.db = db
    manager.context = kwargs
    manager.add_command('db', MigrateCommand)
    manager.add_command('clean', Clean())
    manager.add_command('showurls', ShowUrls())
    manager.add_command('shell', Shell(make_context=shell_context))
    manager.add_command('plainshell', Shell(make_context=shell_context,
        use_ipython=False, use_bpython=False))
    return manager<|MERGE_RESOLUTION|>--- conflicted
+++ resolved
@@ -1,23 +1,17 @@
+# -*- coding: utf-8 -*-
+
 from __future__ import absolute_import
 from __future__ import print_function
-# -*- coding: utf-8 -*-
 
 from sys import stdout
-
+import six
 import flask
 from alembic.config import Config
 from alembic.script import ScriptDirectory
 from alembic.util import CommandError
-<<<<<<< HEAD
-from flask.ext.script import Manager, prompt_bool, Shell
-from flask.ext.script.commands import Clean, ShowUrls
-from flask.ext.alembic import ManageMigrations
-import six
-=======
 from flask_script import Manager, prompt_bool, Shell
 from flask_script.commands import Clean, ShowUrls
 from flask_migrate import MigrateCommand
->>>>>>> cba6a554
 
 
 manager = Manager()
@@ -77,12 +71,7 @@
 @manager.command
 def sync_resources():
     """Sync the client's resources with the Lastuser server"""
-<<<<<<< HEAD
-    manager.init_for(env)
     print("Syncing resources with Lastuser...")
-=======
-    print "Syncing resources with Lastuser..."
->>>>>>> cba6a554
     resources = manager.app.lastuser.sync_resources()['results']
 
     for rname, resource in six.iteritems(resources):
