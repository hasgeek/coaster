--- conflicted
+++ resolved
@@ -20,19 +20,10 @@
     raise RuntimeError("Unable to find version string in coaster/_version.py.")
 
 requires = [
-<<<<<<< HEAD
-    'six>=1.13.0',
-    'nltk>=3.0',
-    'shortuuid==0.5.0',
-    'isoweek',
-    'UgliPyJS',
-    'PyExecJS',
-=======
     'bcrypt',
     'bleach',
     'blinker',
     'docflow>=0.3.2',
->>>>>>> 68d633b4
     'Flask-Assets',
     'Flask-Migrate',
     'Flask-Script',
